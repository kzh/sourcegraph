--- conflicted
+++ resolved
@@ -20,11 +20,6 @@
             key: props.savedQuery.key,
             description: props.savedQuery.description,
             query: props.savedQuery.query,
-<<<<<<< HEAD
-            showOnHomepage: props.savedQuery.showOnHomepage,
-=======
-            subject: props.savedQuery.subject.id,
->>>>>>> 6c08f815
             notify: props.savedQuery.notify,
             notifySlack: props.savedQuery.notifySlack,
             ownerKind: props.savedQuery.ownerKind,
@@ -44,38 +39,8 @@
     console.log(fields)
     // If the subject changed, we need to create it on the new subject and
     // delete it on the old subject.
-<<<<<<< HEAD
     return updateSavedSearch(
         fields.key,
-=======
-    if (props.savedQuery.subject.id !== fields.subject) {
-        return createSavedQuery(
-            { id: fields.subject },
-            getLastIDForSubject(props.settingsCascade, fields.subject),
-            fields.description,
-            fields.query,
-            fields.notify,
-            fields.notifySlack,
-            true
-        ).pipe(
-            mergeMap(() =>
-                deleteSavedQuery(
-                    props.savedQuery.subject,
-                    getLastIDForSubject(props.settingsCascade, props.savedQuery.subject.id),
-                    props.savedQuery.id,
-                    true
-                )
-            ),
-            mapTo(void 0)
-        )
-    }
-
-    // Otherwise, it's just a simple update.
-    return updateSavedQuery(
-        props.savedQuery.subject,
-        getLastIDForSubject(props.settingsCascade, props.savedQuery.subject.id),
-        props.savedQuery.id,
->>>>>>> 6c08f815
         fields.description,
         fields.query,
         fields.notify,
